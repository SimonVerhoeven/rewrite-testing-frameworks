/*
 * Copyright 2022 the original author or authors.
 * <p>
 * Licensed under the Apache License, Version 2.0 (the "License");
 * you may not use this file except in compliance with the License.
 * You may obtain a copy of the License at
 * <p>
 * https://www.apache.org/licenses/LICENSE-2.0
 * <p>
 * Unless required by applicable law or agreed to in writing, software
 * distributed under the License is distributed on an "AS IS" BASIS,
 * WITHOUT WARRANTIES OR CONDITIONS OF ANY KIND, either express or implied.
 * See the License for the specific language governing permissions and
 * limitations under the License.
 */
package org.openrewrite.java.testing.cleanup;

import org.openrewrite.ExecutionContext;
import org.openrewrite.Preconditions;
import org.openrewrite.Recipe;
import org.openrewrite.TreeVisitor;
import org.openrewrite.java.JavaParser;
import org.openrewrite.java.JavaTemplate;
import org.openrewrite.java.JavaVisitor;
import org.openrewrite.java.MethodMatcher;
import org.openrewrite.java.search.UsesMethod;
import org.openrewrite.java.tree.Expression;
import org.openrewrite.java.tree.J;

public class AssertTrueEqualsToAssertEquals extends Recipe {
    private static final MethodMatcher ASSERT_TRUE = new MethodMatcher(
            "org.junit.jupiter.api.Assertions assertTrue(..)");

    @Override
    public String getDisplayName() {
        return "Replace JUnit `assertTrue(a.equals(b))` to `assertEquals(a,b)`";
    }

    @Override
    public String getDescription() {
        return "Using `assertEquals(a,b)` is simpler and more clear.";
    }

    @Override
    public TreeVisitor<?, ExecutionContext> getVisitor() {
        return Preconditions.check(new UsesMethod<>(ASSERT_TRUE), new JavaVisitor<ExecutionContext>() {

            JavaParser.Builder<?, ?> javaParser = null;

<<<<<<< HEAD
            private JavaParser.Builder<?, ?> javaParser(ExecutionContext ctx) {
                if (javaParser == null) {
                    javaParser = JavaParser.fromJavaVersion()
                            .classpathFromResources(ctx, "junit-jupiter-api-5.9.2");
=======
        return new JavaVisitor<ExecutionContext>() {

            Supplier<JavaParser> javaParser = null;
            private Supplier<JavaParser> javaParser(ExecutionContext ctx) {
                if(javaParser == null) {
                    javaParser = () -> JavaParser.fromJavaVersion()
                            .classpathFromResources(ctx, "junit-jupiter-api-5.9")
                            .build();
>>>>>>> 6363365e
                }
                return javaParser;
            }

            @Override
            public J visitMethodInvocation(J.MethodInvocation method, ExecutionContext ctx) {
                J.MethodInvocation mi = (J.MethodInvocation) super.visitMethodInvocation(method, ctx);
                if (ASSERT_TRUE.matches(mi) && isEquals(mi.getArguments().get(0))) {
                    StringBuilder sb = new StringBuilder();
                    if (mi.getSelect() == null) {
                        maybeRemoveImport("org.junit.jupiter.api.Assertions");
                        maybeAddImport("org.junit.jupiter.api.Assertions", "assertEquals");
                    } else {
                        sb.append("Assertions.");
                    }
                    J.MethodInvocation s = (J.MethodInvocation) mi.getArguments().get(0);
                    sb.append("assertEquals(#{any(java.lang.Object)},#{any(java.lang.Object)}");
                    Object[] args;
                    if (mi.getArguments().size() == 2) {
                        args = new Object[]{s.getSelect(), s.getArguments().get(0), mi.getArguments().get(1)};
                        sb.append(", #{any()}");
                    } else {
                        args = new Object[]{s.getSelect(), s.getArguments().get(0)};
                    }
                    sb.append(")");
                    JavaTemplate t;
                    if (mi.getSelect() == null) {
                        t = JavaTemplate.builder(sb.toString())
                                .context(getCursor())
                                .staticImports("org.junit.jupiter.api.Assertions.assertEquals")
                                .javaParser(javaParser(ctx)).build();
                    } else {
                        t = JavaTemplate.builder(sb.toString())
                                .context(getCursor())
                                .imports("org.junit.jupiter.api.Assertions.assertEquals")
                                .javaParser(javaParser(ctx)).build();
                    }
                    return mi.withTemplate(t, getCursor(), mi.getCoordinates().replace(), args);
                }
                return mi;
            }

            private boolean isEquals(Expression expr) {
                if (!(expr instanceof J.MethodInvocation)) {
                    return false;
                }

                J.MethodInvocation methodInvocation = (J.MethodInvocation) expr;

                return "equals".equals(methodInvocation.getName().getSimpleName())
                        && methodInvocation.getArguments().size() == 1;
            }
        });
    }
}<|MERGE_RESOLUTION|>--- conflicted
+++ resolved
@@ -47,21 +47,10 @@
 
             JavaParser.Builder<?, ?> javaParser = null;
 
-<<<<<<< HEAD
             private JavaParser.Builder<?, ?> javaParser(ExecutionContext ctx) {
                 if (javaParser == null) {
                     javaParser = JavaParser.fromJavaVersion()
-                            .classpathFromResources(ctx, "junit-jupiter-api-5.9.2");
-=======
-        return new JavaVisitor<ExecutionContext>() {
-
-            Supplier<JavaParser> javaParser = null;
-            private Supplier<JavaParser> javaParser(ExecutionContext ctx) {
-                if(javaParser == null) {
-                    javaParser = () -> JavaParser.fromJavaVersion()
-                            .classpathFromResources(ctx, "junit-jupiter-api-5.9")
-                            .build();
->>>>>>> 6363365e
+                            .classpathFromResources(ctx, "junit-jupiter-api-5.9");
                 }
                 return javaParser;
             }
