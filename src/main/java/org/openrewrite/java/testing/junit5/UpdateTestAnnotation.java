--- conflicted
+++ resolved
@@ -54,21 +54,12 @@
         private static final AnnotationMatcher JUNIT4_TEST = new AnnotationMatcher("@org.junit.Test");
 
         @Nullable
-<<<<<<< HEAD
         private JavaParser.Builder<?, ?> javaParser;
 
         private JavaParser.Builder<?, ?> javaParser(ExecutionContext ctx) {
             if (javaParser == null) {
                 javaParser = JavaParser.fromJavaVersion()
-                        .classpathFromResources(ctx, "junit-jupiter-api-5.9.2", "apiguardian-api-1.1.2");
-=======
-        private Supplier<JavaParser> javaParser;
-        private Supplier<JavaParser> javaParser(ExecutionContext ctx) {
-            if(javaParser == null) {
-                javaParser = () -> JavaParser.fromJavaVersion()
-                        .classpathFromResources(ctx, "junit-jupiter-api-5.9", "apiguardian-api-1.1")
-                        .build();
->>>>>>> 6363365e
+                        .classpathFromResources(ctx, "junit-jupiter-api-5.9", "apiguardian-api-1.1");
             }
             return javaParser;
         }
@@ -190,21 +181,12 @@
             boolean found;
 
             @Nullable
-<<<<<<< HEAD
             private JavaParser.Builder<?, ?> javaParser;
 
             private JavaParser.Builder<?, ?> javaParser(ExecutionContext ctx) {
                 if (javaParser == null) {
                     javaParser = JavaParser.fromJavaVersion()
-                            .classpathFromResources(ctx, "junit-jupiter-api-5.9.2", "apiguardian-api-1.1.2");
-=======
-            private Supplier<JavaParser> javaParser;
-            private Supplier<JavaParser> javaParser(ExecutionContext ctx) {
-                if(javaParser == null) {
-                    javaParser = () -> JavaParser.fromJavaVersion()
-                            .classpathFromResources(ctx, "junit-jupiter-api-5.9", "apiguardian-api-1.1")
-                            .build();
->>>>>>> 6363365e
+                            .classpathFromResources(ctx, "junit-jupiter-api-5.9", "apiguardian-api-1.1");
                 }
                 return javaParser;
             }
